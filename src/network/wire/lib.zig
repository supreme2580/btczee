//! The logic to read/write bitcoin messages from/to any Zig Reader/Writer.
//!
//! Bitcoin messages are always prefixed by the following header:
//! * network_id: [4]u8
//! * command: [12]u8
//! * payload_len: u32
//! * checksum: [4]u8
//!
//! `command` tells how to read the payload.
//! Error detection is done by checking received messages against their `payload_len` and `checksum`.

const std = @import("std");
const protocol = @import("../protocol/lib.zig");

const Sha256 = std.crypto.hash.sha2.Sha256;

pub const Error = error{
    MessageTooLarge,
};

const BlockHeader = @import("../../types/BlockHeader.zig");
/// Return the checksum of a slice
///
/// Use it on serialized messages to compute the header's value
fn computePayloadChecksum(payload: []u8) [4]u8 {
    var digest: [32]u8 = undefined;
    Sha256.hash(payload, &digest, .{});
    Sha256.hash(&digest, &digest, .{});

    return digest[0..4].*;
}

fn validateMessageSize(payload_len: usize) !void {
    const MAX_SIZE: usize = 0x02000000; // 32 MB
    const precomputed_total_size = 24; // network (4 bytes) + command (12 bytes) + payload size (4 bytes) + checksum (4 bytes)
    const total_message_size = precomputed_total_size + payload_len;

    if (total_message_size > MAX_SIZE) {
        return error.InvalidPayloadLen;
    }
}

/// Send a message through the wire.
///
/// Prefix it with the appropriate header.
pub fn sendMessage(allocator: std.mem.Allocator, w: anytype, protocol_version: i32, network_id: [4]u8, message: anytype) !void {
    comptime {
        if (!std.meta.hasFn(@TypeOf(w), "writeAll")) @compileError("Expects r to have fn 'readAll'.");
        if (!std.meta.hasFn(@TypeOf(message), "name")) @compileError("Expects message to have fn 'name'.");
        if (!std.meta.hasFn(@TypeOf(message), "serialize")) @compileError("Expects message to have fn 'serialize'.");
    }

    // Not used right now.
    // As we add more messages, we will need to create multiple dedicated
    // methods like this one to handle different messages in different
    // way depending on the version of the protocol used
    _ = protocol_version;

    const command = comptime @TypeOf(message).name();

    const payload: []u8 = try message.serialize(allocator);
    defer allocator.free(payload);
    const checksum = computePayloadChecksum(payload);

    const payload_len: u32 = @intCast(payload.len);

    try validateMessageSize(payload_len);

    try w.writeAll(&network_id);
    try w.writeAll(command);
    try w.writeAll(std.mem.asBytes(&payload_len));
    try w.writeAll(std.mem.asBytes(&checksum));
    try w.writeAll(payload);
}

pub const ReceiveMessageError = error{ UnknownMessage, InvalidPayloadLen, InvalidChecksum, InvalidHandshake, InvalidNetwork };

/// Read a message from the wire.
///
/// Will fail if the header content does not match the payload.
pub fn receiveMessage(
    allocator: std.mem.Allocator,
    r: anytype,
    our_network: [4]u8,
) !?protocol.messages.Message {
    comptime {
        if (!std.meta.hasFn(@TypeOf(r), "readBytesNoEof")) @compileError("Expects r to have fn 'readBytesNoEof'.");
        if (!std.meta.hasFn(@TypeOf(r), "readByte")) @compileError("Expects r to have fn 'readByte'.");
        if (!std.meta.hasFn(@TypeOf(r), "readNoEof")) @compileError("Expects r to have fn 'readNoEof'.");
    }

    // Read header
    var network_id: [4]u8 = undefined;

    network_id[0] = r.readByte() catch |e| switch (e) {
        error.EndOfStream => return null,
        else => return e,
    };
    try r.readNoEof(network_id[1..]);

    if (!std.mem.eql(u8, &network_id, &our_network)) {
        return error.InvalidNetwork;
    }

    const command = try r.readBytesNoEof(12);
    const payload_len = try r.readInt(u32, .little);
    const checksum = try r.readBytesNoEof(4);

    try validateMessageSize(payload_len);

    // Read payload
    const message: protocol.messages.Message = if (std.mem.eql(u8, &command, protocol.messages.VersionMessage.name()))
        protocol.messages.Message{ .version = try protocol.messages.VersionMessage.deserializeReader(allocator, r) }
    else if (std.mem.eql(u8, &command, protocol.messages.VerackMessage.name()))
        protocol.messages.Message{ .verack = try protocol.messages.VerackMessage.deserializeReader(allocator, r) }
    else if (std.mem.eql(u8, &command, protocol.messages.MempoolMessage.name()))
        protocol.messages.Message{ .mempool = try protocol.messages.MempoolMessage.deserializeReader(allocator, r) }
    else if (std.mem.eql(u8, &command, protocol.messages.GetaddrMessage.name()))
        protocol.messages.Message{ .getaddr = try protocol.messages.GetaddrMessage.deserializeReader(allocator, r) }
    else if (std.mem.eql(u8, &command, protocol.messages.GetblocksMessage.name()))
        protocol.messages.Message{ .getblocks = try protocol.messages.GetblocksMessage.deserializeReader(allocator, r) }
    else if (std.mem.eql(u8, &command, protocol.messages.PingMessage.name()))
        protocol.messages.Message{ .ping = try protocol.messages.PingMessage.deserializeReader(allocator, r) }
    else if (std.mem.eql(u8, &command, protocol.messages.PongMessage.name()))
        protocol.messages.Message{ .pong = try protocol.messages.PongMessage.deserializeReader(allocator, r) }
    else if (std.mem.eql(u8, &command, protocol.messages.MerkleBlockMessage.name()))
        protocol.messages.Message{ .merkleblock = try protocol.messages.MerkleBlockMessage.deserializeReader(allocator, r) }
    else if (std.mem.eql(u8, &command, protocol.messages.SendCmpctMessage.name()))
        protocol.messages.Message{ .sendcmpct = try protocol.messages.SendCmpctMessage.deserializeReader(allocator, r) }
    else if (std.mem.eql(u8, &command, protocol.messages.FilterClearMessage.name()))
        protocol.messages.Message{ .filterclear = try protocol.messages.FilterClearMessage.deserializeReader(allocator, r) }
<<<<<<< HEAD
    else if (std.mem.eql(u8, &command, protocol.messages.NotFoundMessage.name()))
        protocol.messages.Message{ .notfound = try protocol.messages.NotFoundMessage.deserializeReader(allocator, r) }
    else if (std.mem.eql(u8, &command, protocol.messages.FeeFilterMessage.name()))
        protocol.messages.Message{ .feefilter = try protocol.messages.FeeFilterMessage.deserializeReader(allocator, r) }
=======
    else if (std.mem.eql(u8, &command, protocol.messages.FilterAddMessage.name()))
        protocol.messages.Message{ .filteradd = try protocol.messages.FilterAddMessage.deserializeReader(allocator, r) }
>>>>>>> 7df0e464
    else {
        try r.skipBytes(payload_len, .{}); // Purge the wire
        return error.UnknownMessage;
    };
    errdefer message.deinit(allocator);

    if (!std.mem.eql(u8, &message.checksum(), &checksum)) {
        return error.InvalidChecksum;
    }
    if (message.hintSerializedLen() != payload_len) {
        return error.InvalidPayloadLen;
    }

    return message;
}

// TESTS

fn write_and_read_message(allocator: std.mem.Allocator, list: *std.ArrayList(u8), network_id: [4]u8, protocol_version: i32, message: anytype) !?protocol.messages.Message {
    const writer = list.writer();
    try sendMessage(allocator, writer, protocol_version, network_id, message);
    var fbs: std.io.FixedBufferStream([]u8) = std.io.fixedBufferStream(list.items);
    const reader = fbs.reader();

    return receiveMessage(allocator, reader, network_id);
}

test "ok_send_version_message" {
    const Config = @import("../../config/config.zig").Config;
    const ArrayList = std.ArrayList;
    const test_allocator = std.testing.allocator;
    const VersionMessage = protocol.messages.VersionMessage;
    const ServiceFlags = protocol.ServiceFlags;

    var list: std.ArrayListAligned(u8, null) = ArrayList(u8).init(test_allocator);
    defer list.deinit();

    const user_agent = [_]u8{0} ** 2023;
    const message = VersionMessage{
        .version = 42,
        .services = ServiceFlags.NODE_NETWORK,
        .timestamp = 43,
        .recv_services = ServiceFlags.NODE_WITNESS,
        .trans_services = ServiceFlags.NODE_BLOOM,
        .recv_ip = [_]u8{13} ** 16,
        .trans_ip = [_]u8{12} ** 16,
        .recv_port = 33,
        .trans_port = 22,
        .nonce = 31,
        .user_agent = &user_agent,
        .start_height = 1000,
        .relay = false,
    };
    const received_message = try write_and_read_message(
        test_allocator,
        &list,
        Config.BitcoinNetworkId.MAINNET,
        Config.PROTOCOL_VERSION,
        message,
    ) orelse unreachable;
    defer received_message.deinit(test_allocator);

    switch (received_message) {
        .version => |rm| try std.testing.expect(message.eql(&rm)),
        else => unreachable,
    }
}

test "ok_send_verack_message" {
    const Config = @import("../../config/config.zig").Config;
    const ArrayList = std.ArrayList;
    const test_allocator = std.testing.allocator;
    const VerackMessage = protocol.messages.VerackMessage;

    var list: std.ArrayListAligned(u8, null) = ArrayList(u8).init(test_allocator);
    defer list.deinit();

    const message = VerackMessage{};

    const received_message = try write_and_read_message(
        test_allocator,
        &list,
        Config.BitcoinNetworkId.MAINNET,
        Config.PROTOCOL_VERSION,
        message,
    ) orelse unreachable;
    defer received_message.deinit(test_allocator);

    switch (received_message) {
        .verack => {},
        else => unreachable,
    }
}

test "ok_send_mempool_message" {
    const Config = @import("../../config/config.zig").Config;
    const ArrayList = std.ArrayList;
    const test_allocator = std.testing.allocator;
    const MempoolMessage = protocol.messages.MempoolMessage;

    var list: std.ArrayListAligned(u8, null) = ArrayList(u8).init(test_allocator);
    defer list.deinit();

    const message = MempoolMessage{};

    const received_message = try write_and_read_message(
        test_allocator,
        &list,
        Config.BitcoinNetworkId.MAINNET,
        Config.PROTOCOL_VERSION,
        message,
    ) orelse unreachable;
    defer received_message.deinit(test_allocator);

    switch (received_message) {
        .mempool => {},
        else => unreachable,
    }
}

test "ok_send_getblocks_message" {
    const Config = @import("../../config/config.zig").Config;

    const ArrayList = std.ArrayList;
    const test_allocator = std.testing.allocator;
    const GetblocksMessage = protocol.messages.GetblocksMessage;

    var list: std.ArrayListAligned(u8, null) = ArrayList(u8).init(test_allocator);
    defer list.deinit();

    const message = GetblocksMessage{
        .version = 42,
        .header_hashes = try test_allocator.alloc([32]u8, 2),
        .stop_hash = [_]u8{0} ** 32,
    };

    defer test_allocator.free(message.header_hashes);

    // Fill in the header_hashes
    for (message.header_hashes) |*hash| {
        for (hash) |*byte| {
            byte.* = 0xab;
        }
    }

    const received_message = try write_and_read_message(
        test_allocator,
        &list,
        Config.BitcoinNetworkId.MAINNET,
        Config.PROTOCOL_VERSION,
        message,
    ) orelse unreachable;
    defer received_message.deinit(test_allocator);

    switch (received_message) {
        .getblocks => |rm| try std.testing.expect(message.eql(&rm)),
        else => unreachable,
    }
}

test "ok_send_ping_message" {
    const Config = @import("../../config/config.zig").Config;
    const ArrayList = std.ArrayList;
    const test_allocator = std.testing.allocator;
    const PingMessage = protocol.messages.PingMessage;

    var list: std.ArrayListAligned(u8, null) = ArrayList(u8).init(test_allocator);
    defer list.deinit();

    const message = PingMessage.new(21000000);

    const received_message = try write_and_read_message(
        test_allocator,
        &list,
        Config.BitcoinNetworkId.MAINNET,
        Config.PROTOCOL_VERSION,
        message,
    ) orelse unreachable;
    defer received_message.deinit(test_allocator);

    switch (received_message) {
        .ping => |ping_message| try std.testing.expectEqual(message.nonce, ping_message.nonce),
        else => unreachable,
    }
}

test "ok_send_merkleblock_message" {
    const Config = @import("../../config/config.zig").Config;
    const ArrayList = std.ArrayList;
    const test_allocator = std.testing.allocator;
    const MerkleBlockMessage = protocol.messages.MerkleBlockMessage;

    var list: std.ArrayListAligned(u8, null) = ArrayList(u8).init(test_allocator);
    defer list.deinit();

    const block_header = BlockHeader{
        .version = 1,
        .prev_block = [_]u8{0} ** 32,
        .merkle_root = [_]u8{1} ** 32,
        .timestamp = 1234567890,
        .bits = 0x1d00ffff,
        .nonce = 987654321,
    };
    const hashes = try test_allocator.alloc([32]u8, 3);

    const flags = try test_allocator.alloc(u8, 1);
    const transaction_count = 1;
    const message = MerkleBlockMessage.new(block_header, transaction_count, hashes, flags);

    defer message.deinit(test_allocator);
    // Fill in the header_hashes
    for (message.hashes) |*hash| {
        for (hash) |*byte| {
            byte.* = 0xab;
        }
    }
    flags[0] = 0x1;

    const serialized = try message.serialize(test_allocator);
    defer test_allocator.free(serialized);

    const deserialized = try MerkleBlockMessage.deserializeSlice(test_allocator, serialized);
    defer deserialized.deinit(test_allocator);

    const received_message = try write_and_read_message(test_allocator, &list, Config.BitcoinNetworkId.MAINNET, Config.PROTOCOL_VERSION, message) orelse unreachable;
    defer received_message.deinit(test_allocator);

    switch (received_message) {
        .merkleblock => {},
        else => unreachable,
    }

    try std.testing.expectEqual(received_message.hintSerializedLen(), 183);
    try std.testing.expectEqualSlices(u8, received_message.merkleblock.flags, flags);
    try std.testing.expectEqual(received_message.merkleblock.transaction_count, transaction_count);
    try std.testing.expectEqualSlices([32]u8, received_message.merkleblock.hashes, hashes);
}

test "ok_send_pong_message" {
    const Config = @import("../../config/config.zig").Config;
    const ArrayList = std.ArrayList;
    const test_allocator = std.testing.allocator;
    const PongMessage = protocol.messages.PongMessage;

    var list: std.ArrayListAligned(u8, null) = ArrayList(u8).init(test_allocator);
    defer list.deinit();

    const message = PongMessage.new(21000000);

    const received_message = try write_and_read_message(
        test_allocator,
        &list,
        Config.BitcoinNetworkId.MAINNET,
        Config.PROTOCOL_VERSION,
        message,
    ) orelse unreachable;
    defer received_message.deinit(test_allocator);

    switch (received_message) {
        .pong => |pong_message| try std.testing.expectEqual(message.nonce, pong_message.nonce),
        else => unreachable,
    }
}

test "ko_receive_invalid_payload_length" {
    const Config = @import("../../config/config.zig").Config;
    const ArrayList = std.ArrayList;
    const test_allocator = std.testing.allocator;
    const VersionMessage = protocol.messages.VersionMessage;
    const ServiceFlags = protocol.ServiceFlags;

    var list: std.ArrayListAligned(u8, null) = ArrayList(u8).init(test_allocator);
    defer list.deinit();

    const user_agent = [_]u8{0} ** 2;
    const message = VersionMessage{
        .version = 42,
        .services = ServiceFlags.NODE_NETWORK,
        .timestamp = 43,
        .recv_services = ServiceFlags.NODE_WITNESS,
        .trans_services = ServiceFlags.NODE_BLOOM,
        .recv_ip = [_]u8{13} ** 16,
        .trans_ip = [_]u8{12} ** 16,
        .recv_port = 33,
        .trans_port = 22,
        .nonce = 31,
        .user_agent = &user_agent,
        .start_height = 1000,
        .relay = false,
    };

    const writer = list.writer();
    const network_id = Config.BitcoinNetworkId.MAINNET;
    try sendMessage(test_allocator, writer, Config.PROTOCOL_VERSION, network_id, message);

    // Corrupt header payload length
    @memset(list.items[16..20], 42);

    var fbs: std.io.FixedBufferStream([]u8) = std.io.fixedBufferStream(list.items);
    const reader = fbs.reader();

    try std.testing.expectError(error.InvalidPayloadLen, receiveMessage(test_allocator, reader, network_id));
}

test "ko_receive_invalid_checksum" {
    const Config = @import("../../config/config.zig").Config;
    const ArrayList = std.ArrayList;
    const test_allocator = std.testing.allocator;
    const VersionMessage = protocol.messages.VersionMessage;
    const ServiceFlags = protocol.ServiceFlags;

    var list: std.ArrayListAligned(u8, null) = ArrayList(u8).init(test_allocator);
    defer list.deinit();

    const user_agent = [_]u8{0} ** 2;
    const message = VersionMessage{
        .version = 42,
        .services = ServiceFlags.NODE_NETWORK,
        .timestamp = 43,
        .recv_services = ServiceFlags.NODE_WITNESS,
        .trans_services = ServiceFlags.NODE_BLOOM,
        .recv_ip = [_]u8{13} ** 16,
        .trans_ip = [_]u8{12} ** 16,
        .recv_port = 33,
        .trans_port = 22,
        .nonce = 31,
        .user_agent = &user_agent,
        .start_height = 1000,
        .relay = false,
    };

    const writer = list.writer();
    const network_id = Config.BitcoinNetworkId.MAINNET;
    try sendMessage(test_allocator, writer, Config.PROTOCOL_VERSION, network_id, message);

    // Corrupt header checksum
    @memset(list.items[20..24], 42);

    var fbs: std.io.FixedBufferStream([]u8) = std.io.fixedBufferStream(list.items);
    const reader = fbs.reader();

    try std.testing.expectError(error.InvalidChecksum, receiveMessage(test_allocator, reader, network_id));
}

test "ko_receive_invalid_command" {
    const Config = @import("../../config/config.zig").Config;
    const ArrayList = std.ArrayList;
    const test_allocator = std.testing.allocator;
    const VersionMessage = protocol.messages.VersionMessage;
    const ServiceFlags = protocol.ServiceFlags;

    var list: std.ArrayListAligned(u8, null) = ArrayList(u8).init(test_allocator);
    defer list.deinit();

    const user_agent = [_]u8{0} ** 2;
    const message = VersionMessage{
        .version = 42,
        .services = ServiceFlags.NODE_NETWORK,
        .timestamp = 43,
        .recv_services = ServiceFlags.NODE_WITNESS,
        .trans_services = ServiceFlags.NODE_BLOOM,
        .recv_ip = [_]u8{13} ** 16,
        .trans_ip = [_]u8{12} ** 16,
        .recv_port = 33,
        .trans_port = 22,
        .nonce = 31,
        .user_agent = &user_agent,
        .start_height = 1000,
        .relay = false,
    };

    const writer = list.writer();
    const network_id = Config.BitcoinNetworkId.MAINNET;
    try sendMessage(test_allocator, writer, Config.PROTOCOL_VERSION, network_id, message);

    // Corrupt header command
    @memcpy(list.items[4..16], "whoissatoshi");

    var fbs: std.io.FixedBufferStream([]u8) = std.io.fixedBufferStream(list.items);
    const reader = fbs.reader();

    try std.testing.expectError(error.UnknownMessage, receiveMessage(test_allocator, reader, network_id));
}

test "ok_send_sendcmpct_message" {
    const Config = @import("../../config/config.zig").Config;
    const ArrayList = std.ArrayList;
    const test_allocator = std.testing.allocator;
    const SendCmpctMessage = protocol.messages.SendCmpctMessage;

    var list: std.ArrayListAligned(u8, null) = ArrayList(u8).init(test_allocator);
    defer list.deinit();

    const message = SendCmpctMessage{
        .announce = true,
        .version = 1,
    };

    const received_message = try write_and_read_message(
        test_allocator,
        &list,
        Config.BitcoinNetworkId.MAINNET,
        Config.PROTOCOL_VERSION,
        message,
    ) orelse unreachable;
    defer received_message.deinit(test_allocator);

    switch (received_message) {
        .sendcmpct => |sendcmpct_message| try std.testing.expect(message.eql(&sendcmpct_message)),
        else => unreachable,
    }
}<|MERGE_RESOLUTION|>--- conflicted
+++ resolved
@@ -129,15 +129,12 @@
         protocol.messages.Message{ .sendcmpct = try protocol.messages.SendCmpctMessage.deserializeReader(allocator, r) }
     else if (std.mem.eql(u8, &command, protocol.messages.FilterClearMessage.name()))
         protocol.messages.Message{ .filterclear = try protocol.messages.FilterClearMessage.deserializeReader(allocator, r) }
-<<<<<<< HEAD
+    else if (std.mem.eql(u8, &command, protocol.messages.FilterAddMessage.name()))
+        protocol.messages.Message{ .filteradd = try protocol.messages.FilterAddMessage.deserializeReader(allocator, r) }
     else if (std.mem.eql(u8, &command, protocol.messages.NotFoundMessage.name()))
         protocol.messages.Message{ .notfound = try protocol.messages.NotFoundMessage.deserializeReader(allocator, r) }
     else if (std.mem.eql(u8, &command, protocol.messages.FeeFilterMessage.name()))
         protocol.messages.Message{ .feefilter = try protocol.messages.FeeFilterMessage.deserializeReader(allocator, r) }
-=======
-    else if (std.mem.eql(u8, &command, protocol.messages.FilterAddMessage.name()))
-        protocol.messages.Message{ .filteradd = try protocol.messages.FilterAddMessage.deserializeReader(allocator, r) }
->>>>>>> 7df0e464
     else {
         try r.skipBytes(payload_len, .{}); // Purge the wire
         return error.UnknownMessage;
