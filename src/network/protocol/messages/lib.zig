const std = @import("std");
pub const VersionMessage = @import("version.zig").VersionMessage;
pub const VerackMessage = @import("verack.zig").VerackMessage;
pub const MempoolMessage = @import("mempool.zig").MempoolMessage;
pub const GetaddrMessage = @import("getaddr.zig").GetaddrMessage;
pub const BlockMessage = @import("block.zig").BlockMessage;
pub const GetblocksMessage = @import("getblocks.zig").GetblocksMessage;
pub const PingMessage = @import("ping.zig").PingMessage;
pub const PongMessage = @import("pong.zig").PongMessage;
pub const MerkleBlockMessage = @import("merkleblock.zig").MerkleBlockMessage;
pub const FeeFilterMessage = @import("feefilter.zig").FeeFilterMessage;
pub const SendCmpctMessage = @import("sendcmpct.zig").SendCmpctMessage;
pub const FilterClearMessage = @import("filterclear.zig").FilterClearMessage;
pub const Block = @import("block.zig").BlockMessage;
pub const FilterAddMessage = @import("filteradd.zig").FilterAddMessage;
const Sha256 = std.crypto.hash.sha2.Sha256;
pub const NotFoundMessage = @import("notfound.zig").NotFoundMessage;
pub const SendHeadersMessage = @import("sendheaders.zig").SendHeadersMessage;
pub const FilterLoadMessage = @import("filterload.zig").FilterLoadMessage;
pub const HeadersMessage = @import("headers.zig").HeadersMessage;

pub const InventoryVector = struct {
    type: u32,
    hash: [32]u8,

    pub fn serializeToWriter(self: InventoryVector, writer: anytype) !void {
        comptime {
            if (!std.meta.hasFn(@TypeOf(writer), "writeInt")) @compileError("Expects writer to have fn 'writeInt'.");
            if (!std.meta.hasFn(@TypeOf(writer), "writeAll")) @compileError("Expects writer to have fn 'writeAll'.");
        }
        try writer.writeInt(u32, self.type, .little);
        try writer.writeAll(&self.hash);
    }

    pub fn deserializeReader(r: anytype) !InventoryVector {
        comptime {
            if (!std.meta.hasFn(@TypeOf(r), "readInt")) @compileError("Expects r to have fn 'readInt'.");
            if (!std.meta.hasFn(@TypeOf(r), "readBytesNoEof")) @compileError("Expects r to have fn 'readBytesNoEof'.");
        }

        const type_value = try r.readInt(u32, .little);
        var hash: [32]u8 = undefined;
        try r.readNoEof(&hash);

        return InventoryVector{
            .type = type_value,
            .hash = hash,
        };
    }
};
pub const CmpctBlockMessage = @import("cmpctblock.zig").CmpctBlockMessage;

pub const MessageTypes = enum {
    version,
    verack,
    mempool,
    getaddr,
    getblocks,
    ping,
    pong,
    merkleblock,
    sendcmpct,
    feefilter,
    filterclear,
    block,
    filteradd,
    notfound,
    sendheaders,
    filterload,
<<<<<<< HEAD
    cmpctblock,
=======
    headers,
>>>>>>> 3042d452
};

pub const Message = union(MessageTypes) {
    version: VersionMessage,
    verack: VerackMessage,
    mempool: MempoolMessage,
    getaddr: GetaddrMessage,
    getblocks: GetblocksMessage,
    ping: PingMessage,
    pong: PongMessage,
    merkleblock: MerkleBlockMessage,
    sendcmpct: SendCmpctMessage,
    feefilter: FeeFilterMessage,
    filterclear: FilterClearMessage,
    block: Block,
    filteradd: FilterAddMessage,
    notfound: NotFoundMessage,
    sendheaders: SendHeadersMessage,
    filterload: FilterLoadMessage,
<<<<<<< HEAD
    cmpctblock: CmpctBlockMessage,
=======
    headers: HeadersMessage,
>>>>>>> 3042d452

    pub fn name(self: Message) *const [12]u8 {
        return switch (self) {
            .version => |m| @TypeOf(m).name(),
            .verack => |m| @TypeOf(m).name(),
            .mempool => |m| @TypeOf(m).name(),
            .getaddr => |m| @TypeOf(m).name(),
            .getblocks => |m| @TypeOf(m).name(),
            .ping => |m| @TypeOf(m).name(),
            .pong => |m| @TypeOf(m).name(),
            .merkleblock => |m| @TypeOf(m).name(),
            .sendcmpct => |m| @TypeOf(m).name(),
            .feefilter => |m| @TypeOf(m).name(),
            .filterclear => |m| @TypeOf(m).name(),
            .block => |m| @TypeOf(m).name(),
            .filteradd => |m| @TypeOf(m).name(),
            .notfound => |m| @TypeOf(m).name(),
            .sendheaders => |m| @TypeOf(m).name(),
            .filterload => |m| @TypeOf(m).name(),
<<<<<<< HEAD
            .cmpctblock => |m| @TypeOf(m).name(),
=======
            .headers => |m| @TypeOf(m).name(),
>>>>>>> 3042d452
        };
    }

    pub fn deinit(self: *Message, allocator: std.mem.Allocator) void {
        switch (self.*) {
            .version => |*m| m.deinit(allocator),
            .verack => {},
            .mempool => {},
            .getaddr => {},
            .getblocks => |*m| m.deinit(allocator),
            .ping => {},
            .pong => {},
            .merkleblock => |*m| m.deinit(allocator),
            .sendcmpct => {},
            .feefilter => {},
            .filterclear => {},
            .block => |*m| m.deinit(allocator),
            .filteradd => |*m| m.deinit(allocator),
            .notfound => {},
            .cmpctblock => |*m| m.deinit(allocator),
            .sendheaders => {},
            .filterload => {},
            .headers => |*m| m.deinit(allocator),
        }
    }

    pub fn checksum(self: *Message) [4]u8 {
        return switch (self.*) {
            .version => |*m| m.checksum(),
            .verack => |*m| m.checksum(),
            .mempool => |*m| m.checksum(),
            .getaddr => |*m| m.checksum(),
            .getblocks => |*m| m.checksum(),
            .ping => |*m| m.checksum(),
            .pong => |*m| m.checksum(),
            .merkleblock => |*m| m.checksum(),
            .sendcmpct => |*m| m.checksum(),
            .feefilter => |*m| m.checksum(),
            .filterclear => |*m| m.checksum(),
            .block => |*m| m.checksum(),
            .filteradd => |*m| m.checksum(),
            .notfound => |*m| m.checksum(),
            .sendheaders => |*m| m.checksum(),
            .filterload => |*m| m.checksum(),
<<<<<<< HEAD
            .cmpctblock => |*m| m.checksum(),
=======
            .headers => |*m| m.checksum(),
>>>>>>> 3042d452
        };
    }

    pub fn hintSerializedLen(self: *Message) usize {
        return switch (self.*) {
            .version => |*m| m.hintSerializedLen(),
            .verack => |*m| m.hintSerializedLen(),
            .mempool => |*m| m.hintSerializedLen(),
            .getaddr => |*m| m.hintSerializedLen(),
            .getblocks => |*m| m.hintSerializedLen(),
            .ping => |*m| m.hintSerializedLen(),
            .pong => |*m| m.hintSerializedLen(),
            .merkleblock => |*m| m.hintSerializedLen(),
            .sendcmpct => |*m| m.hintSerializedLen(),
            .feefilter => |*m| m.hintSerializedLen(),
            .filterclear => |*m| m.hintSerializedLen(),
            .block => |*m| m.hintSerializedLen(),
            .filteradd => |*m| m.hintSerializedLen(),
            .notfound => |m| m.hintSerializedLen(),
            .sendheaders => |m| m.hintSerializedLen(),
            .filterload => |*m| m.hintSerializedLen(),
<<<<<<< HEAD
            .cmpctblock => |*m| m.hintSerializedLen(),
=======
            .headers => |*m| m.hintSerializedLen(),
>>>>>>> 3042d452
        };
    }
};

pub const default_checksum: [4]u8 = [_]u8{ 0x5d, 0xf6, 0xe0, 0xe2 };

pub fn genericChecksum(m: anytype) [4]u8 {
    comptime {
        if (!std.meta.hasMethod(@TypeOf(m), "serializeToWriter")) @compileError("Expects m to have fn 'serializeToWriter'.");
    }

    var digest: [32]u8 = undefined;
    var hasher = Sha256.init(.{});
    m.serializeToWriter(hasher.writer()) catch unreachable;
    hasher.final(&digest);

    Sha256.hash(&digest, &digest, .{});

    return digest[0..4].*;
}<|MERGE_RESOLUTION|>--- conflicted
+++ resolved
@@ -67,11 +67,8 @@
     notfound,
     sendheaders,
     filterload,
-<<<<<<< HEAD
+    headers,
     cmpctblock,
-=======
-    headers,
->>>>>>> 3042d452
 };
 
 pub const Message = union(MessageTypes) {
@@ -91,11 +88,8 @@
     notfound: NotFoundMessage,
     sendheaders: SendHeadersMessage,
     filterload: FilterLoadMessage,
-<<<<<<< HEAD
+    headers: HeadersMessage,
     cmpctblock: CmpctBlockMessage,
-=======
-    headers: HeadersMessage,
->>>>>>> 3042d452
 
     pub fn name(self: Message) *const [12]u8 {
         return switch (self) {
@@ -115,11 +109,8 @@
             .notfound => |m| @TypeOf(m).name(),
             .sendheaders => |m| @TypeOf(m).name(),
             .filterload => |m| @TypeOf(m).name(),
-<<<<<<< HEAD
+            .headers => |m| @TypeOf(m).name(),
             .cmpctblock => |m| @TypeOf(m).name(),
-=======
-            .headers => |m| @TypeOf(m).name(),
->>>>>>> 3042d452
         };
     }
 
@@ -164,11 +155,8 @@
             .notfound => |*m| m.checksum(),
             .sendheaders => |*m| m.checksum(),
             .filterload => |*m| m.checksum(),
-<<<<<<< HEAD
+            .headers => |*m| m.checksum(),
             .cmpctblock => |*m| m.checksum(),
-=======
-            .headers => |*m| m.checksum(),
->>>>>>> 3042d452
         };
     }
 
@@ -190,11 +178,8 @@
             .notfound => |m| m.hintSerializedLen(),
             .sendheaders => |m| m.hintSerializedLen(),
             .filterload => |*m| m.hintSerializedLen(),
-<<<<<<< HEAD
+            .headers => |*m| m.hintSerializedLen(),
             .cmpctblock => |*m| m.hintSerializedLen(),
-=======
-            .headers => |*m| m.hintSerializedLen(),
->>>>>>> 3042d452
         };
     }
 };
