--- conflicted
+++ resolved
@@ -63,11 +63,8 @@
     block,
     filteradd,
     notfound,
-<<<<<<< HEAD
+    sendheaders,
     cmpctblock,
-=======
-    sendheaders,
->>>>>>> 65a8f5aa
 };
 
 pub const Message = union(MessageTypes) {
@@ -85,11 +82,8 @@
     block: Block,
     filteradd: FilterAddMessage,
     notfound: NotFoundMessage,
-<<<<<<< HEAD
+    sendheaders: SendHeadersMessage,
     cmpctblock: CmpctBlockMessage,
-=======
-    sendheaders: SendHeadersMessage,
->>>>>>> 65a8f5aa
 
     pub fn name(self: Message) *const [12]u8 {
         return switch (self) {
@@ -107,11 +101,8 @@
             .block => |m| @TypeOf(m).name(),
             .filteradd => |m| @TypeOf(m).name(),
             .notfound => |m| @TypeOf(m).name(),
-<<<<<<< HEAD
+            .sendheaders => |m| @TypeOf(m).name(),
             .cmpctblock => |m| @TypeOf(m).name(),
-=======
-            .sendheaders => |m| @TypeOf(m).name(),
->>>>>>> 65a8f5aa
         };
     }
 
@@ -131,28 +122,7 @@
             .block => |*m| m.deinit(allocator),
             .filteradd => |*m| m.deinit(allocator),
             .notfound => {},
-<<<<<<< HEAD
             .cmpctblock => |m| m.deinit(allocator),
-        }
-    }
-
-    pub fn checksum(self: Message) [4]u8 {
-        return switch (self) {
-            .version => |m| m.checksum(),
-            .verack => |m| m.checksum(),
-            .mempool => |m| m.checksum(),
-            .getaddr => |m| m.checksum(),
-            .getblocks => |m| m.checksum(),
-            .ping => |m| m.checksum(),
-            .pong => |m| m.checksum(),
-            .merkleblock => |m| m.checksum(),
-            .sendcmpct => |m| m.checksum(),
-            .feefilter => |m| m.checksum(),
-            .filterclear => |m| m.checksum(),
-            .filteradd => |m| m.checksum(),
-            .notfound => |m| m.checksum(),
-            .cmpctblock => |m| m.checksum(),
-=======
             .sendheaders => {},
         }
     }
@@ -174,7 +144,7 @@
             .filteradd => |*m| m.checksum(),
             .notfound => |*m| m.checksum(),
             .sendheaders => |*m| m.checksum(),
->>>>>>> 65a8f5aa
+            .cmpctblock => |m| m.checksum(),
         };
     }
 
@@ -194,11 +164,8 @@
             .block => |*m| m.hintSerializedLen(),
             .filteradd => |*m| m.hintSerializedLen(),
             .notfound => |m| m.hintSerializedLen(),
-<<<<<<< HEAD
+            .sendheaders => |m| m.hintSerializedLen(),
             .cmpctblock => |m| m.hintSerializedLen(),
-=======
-            .sendheaders => |m| m.hintSerializedLen(),
->>>>>>> 65a8f5aa
         };
     }
 };
