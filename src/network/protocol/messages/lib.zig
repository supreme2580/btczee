--- conflicted
+++ resolved
@@ -65,11 +65,8 @@
     filteradd,
     notfound,
     sendheaders,
-<<<<<<< HEAD
+    filterload,
     cmpctblock,
-=======
-    filterload,
->>>>>>> 658af111
 };
 
 pub const Message = union(MessageTypes) {
@@ -88,11 +85,8 @@
     filteradd: FilterAddMessage,
     notfound: NotFoundMessage,
     sendheaders: SendHeadersMessage,
-<<<<<<< HEAD
+    filterload: FilterLoadMessage,
     cmpctblock: CmpctBlockMessage,
-=======
-    filterload: FilterLoadMessage,
->>>>>>> 658af111
 
     pub fn name(self: Message) *const [12]u8 {
         return switch (self) {
@@ -111,11 +105,8 @@
             .filteradd => |m| @TypeOf(m).name(),
             .notfound => |m| @TypeOf(m).name(),
             .sendheaders => |m| @TypeOf(m).name(),
-<<<<<<< HEAD
+            .filterload => |m| @TypeOf(m).name(),
             .cmpctblock => |m| @TypeOf(m).name(),
-=======
-            .filterload => |m| @TypeOf(m).name(),
->>>>>>> 658af111
         };
     }
 
@@ -158,11 +149,8 @@
             .filteradd => |*m| m.checksum(),
             .notfound => |*m| m.checksum(),
             .sendheaders => |*m| m.checksum(),
-<<<<<<< HEAD
+            .filterload => |*m| m.checksum(),
             .cmpctblock => |m| m.checksum(),
-=======
-            .filterload => |*m| m.checksum(),
->>>>>>> 658af111
         };
     }
 
@@ -183,11 +171,8 @@
             .filteradd => |*m| m.hintSerializedLen(),
             .notfound => |m| m.hintSerializedLen(),
             .sendheaders => |m| m.hintSerializedLen(),
-<<<<<<< HEAD
+            .filterload => |*m| m.hintSerializedLen(),
             .cmpctblock => |m| m.hintSerializedLen(),
-=======
-            .filterload => |*m| m.hintSerializedLen(),
->>>>>>> 658af111
         };
     }
 };
