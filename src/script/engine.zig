const std = @import("std");
const Allocator = std.mem.Allocator;
const Stack = @import("stack.zig").Stack;
const StackError = @import("stack.zig").StackError;
const Script = @import("lib.zig").Script;
const ScriptFlags = @import("lib.zig").ScriptFlags;
const arithmetic = @import("opcodes/arithmetic.zig");

/// Errors that can occur during script execution
pub const EngineError = error{
    /// Script ended unexpectedly
    ScriptTooShort,
    /// OP_VERIFY failed
    VerifyFailed,
    /// OP_RETURN encountered
    EarlyReturn,
    /// Encountered an unknown opcode
    UnknownOpcode,
    /// Encountered a disabled opcode
    DisabledOpcode,
} || StackError;

/// Engine is the virtual machine that executes Bitcoin scripts
pub const Engine = struct {
    /// The script being executed
    script: Script,
    /// Main stack for script execution
    stack: Stack,
    /// Alternative stack for some operations
    alt_stack: Stack,
    /// Program counter (current position in the script)
    pc: usize,
    /// Execution flags
    flags: ScriptFlags,
    /// Memory allocator
    allocator: Allocator,

    /// Initialize a new Engine
    ///
    /// # Arguments
    /// - `allocator`: Memory allocator for managing engine resources
    /// - `script`: The script to be executed
    /// - `flags`: Execution flags
    ///
    /// # Returns
    /// - `Engine`: A new Engine instance
    pub fn init(allocator: Allocator, script: Script, flags: ScriptFlags) Engine {
        return .{
            .script = script,
            .stack = Stack.init(allocator),
            .alt_stack = Stack.init(allocator),
            .pc = 0,
            .flags = flags,
            .allocator = allocator,
        };
    }

    /// Deallocate all resources used by the Engine
    pub fn deinit(self: *Engine) void {
        self.stack.deinit();
        self.alt_stack.deinit();
    }

    /// Log debug information
    fn log(self: *Engine, comptime format: []const u8, args: anytype) void {
        _ = self;
        std.debug.print(format, args);
    }

    /// Execute the script
    ///
    /// # Returns
    /// - `EngineError`: If an error occurs during execution
    pub fn execute(self: *Engine) EngineError!void {
        self.log("Executing script: {s}\n", .{std.fmt.fmtSliceHexLower(self.script.data)});

        while (self.pc < self.script.len()) {
            const opcode = self.script.data[self.pc];
            self.log("\nPC: {d}, Opcode: 0x{x:0>2}\n", .{ self.pc, opcode });
            self.logStack();

            self.pc += 1;
            try self.executeOpcode(opcode);
        }

        self.log("\nExecution completed\n", .{});
        self.logStack();
    }

    /// Log the current state of the stack
    fn logStack(self: *Engine) void {
        self.log("Stack ({d} items):\n", .{self.stack.len()});
        for (self.stack.items.items) |item| {
            self.log("  {s}\n", .{std.fmt.fmtSliceHexLower(item)});
        }
    }

    /// Execute a single opcode
    ///
    /// # Arguments
    /// - `opcode`: The opcode to execute
    ///
    /// # Returns
    /// - `EngineError`: If an error occurs during execution
    fn executeOpcode(self: *Engine, opcode: u8) !void {
        self.log("Executing opcode: 0x{x:0>2}\n", .{opcode});
        try switch (opcode) {
            0x00...0x4b => try self.pushData(opcode),
            0x4c => try self.opPushData1(),
            0x4d => try self.opPushData2(),
            0x4e => try self.opPushData4(),
            0x4f => try self.op1Negate(),
            0x51...0x60 => try self.opN(opcode),
            0x61 => try self.opNop(),
            0x69 => try self.opVerify(),
            0x6a => try self.opReturn(),
            0x6d => try self.op2Drop(),
            0x6e => try self.op2Dup(),
            0x6f => try self.op3Dup(),
            0x73 => self.opIfDup(),
            0x74 => self.opDepth(),
            0x75 => try self.opDrop(),
            0x76 => try self.opDup(),
<<<<<<< HEAD
            0x79 => try self.opPick(),
=======
            0x7e...0x81 => try self.opDisabled(),
            0x83...0x86 => try self.opDisabled(),
            0x8d...0x8e => try self.opDisabled(),
>>>>>>> 71a78c55
            0x87 => try self.opEqual(),
            0x88 => try self.opEqualVerify(),
            0x8b => try arithmetic.op1Add(self),
            0x8c => try arithmetic.op1Sub(self),
            0x8f => try arithmetic.opNegate(self),
            0x90 => try arithmetic.opAbs(self),
            0x91 => try arithmetic.opNot(self),
            0x92 => try arithmetic.op0NotEqual(self),
            0x93 => try arithmetic.opAdd(self),
            0x94 => try arithmetic.opSub(self),
            0x95...0x99 => try self.opDisabled(),
            0x9a => try arithmetic.opBoolAnd(self),
            0x9b => try arithmetic.opBoolOr(self),
            0x9c => try arithmetic.opNumEqual(self),
            0x9d => try arithmetic.opNumEqualVerify(self),
            0x9e => try arithmetic.opNumNotEqual(self),
            0x9f => try arithmetic.opLessThan(self),
            0xa0 => try arithmetic.opGreaterThan(self),
            0xa1 => try arithmetic.opLessThanOrEqual(self),
            0xa2 => try arithmetic.opGreaterThanOrEqual(self),
            0xa3 => try arithmetic.opMin(self),
            0xa4 => try arithmetic.opMax(self),
            0xa5 => try arithmetic.opWithin(self),
            0xa9 => try self.opHash160(),
            0xac => try self.opCheckSig(),
            else => return error.UnknownOpcode,
        };
    }

    // Opcode implementations

    /// Push data onto the stack
    ///
    /// # Arguments
    /// - `n`: Number of bytes to push
    ///
    /// # Returns
    /// - `EngineError`: If an error occurs during execution
    fn pushData(self: *Engine, n: u8) !void {
        if (self.pc + n > self.script.len()) {
            return error.ScriptTooShort;
        }
        try self.stack.pushByteArray(self.script.data[self.pc .. self.pc + n]);
        self.pc += n;
    }

    /// OP_PUSHDATA1: Push the next byte as N, then push the next N bytes
    ///
    /// # Returns
    /// - `EngineError`: If an error occurs during execution
    fn opPushData1(self: *Engine) !void {
        if (self.pc + 1 > self.script.len()) {
            return error.ScriptTooShort;
        }
        const n = self.script.data[self.pc];
        self.pc += 1;
        try self.pushData(n);
    }

    /// OP_PUSHDATA2: Push the next 2 bytes as N, then push the next N bytes
    ///
    /// # Returns
    /// - `EngineError`: If an error occurs during execution
    fn opPushData2(self: *Engine) !void {
        if (self.pc + 2 > self.script.len()) {
            return error.ScriptTooShort;
        }
        const n = std.mem.readInt(u16, self.script.data[self.pc..][0..2], .little);
        self.pc += 2;
        if (self.pc + n > self.script.len()) {
            return error.ScriptTooShort;
        }
        try self.stack.pushByteArray(self.script.data[self.pc .. self.pc + n]);
        self.pc += n;
    }

    /// OP_PUSHDATA4: Push the next 4 bytes as N, then push the next N bytes
    ///
    /// # Returns
    /// - `EngineError`: If an error occurs during execution
    fn opPushData4(self: *Engine) !void {
        if (self.pc + 4 > self.script.len()) {
            return error.ScriptTooShort;
        }
        const n = std.mem.readInt(u32, self.script.data[self.pc..][0..4], .little);
        self.pc += 4;
        if (self.pc + n > self.script.len()) {
            return error.ScriptTooShort;
        }
        try self.stack.pushByteArray(self.script.data[self.pc .. self.pc + n]);
        self.pc += n;
    }

    /// OP_1NEGATE: Push the value -1 onto the stack
    ///
    /// # Returns
    /// - `EngineError`: If an error occurs during execution
    fn op1Negate(self: *Engine) !void {
        try self.stack.pushByteArray(&[_]u8{0x81});
    }

    /// OP_1 to OP_16: Push the value (opcode - 0x50) onto the stack
    ///
    /// # Arguments
    /// - `opcode`: The opcode (0x51 to 0x60)
    ///
    /// # Returns
    /// - `EngineError`: If an error occurs during execution
    fn opN(self: *Engine, opcode: u8) !void {
        const n = opcode - 0x50;
        try self.stack.pushByteArray(&[_]u8{n});
    }

    /// OP_NOP: Do nothing
    ///
    /// # Returns
    /// - `EngineError`: If an error occurs during execution
    fn opNop(self: *Engine) !void {
        // Do nothing
        _ = self;
    }

    /// OP_IF: If the top stack value is not False, the statements are executed. The top stack value is removed.
    ///
    /// # Returns
    /// OP_VERIFY: Verify the top stack value
    ///
    /// # Returns
    /// - `EngineError`: If verification fails or an error occurs
    fn opVerify(self: *Engine) !void {
        const value = try self.stack.pop();
        defer self.allocator.free(value);
        if (value.len == 0 or (value.len == 1 and value[0] == 0)) {
            return error.VerifyFailed;
        }
    }

    /// OP_RETURN: Immediately halt execution
    ///
    /// # Returns
    /// - `EngineError.EarlyReturn`: Always
    fn opReturn(self: *Engine) !void {
        _ = self;
        return error.EarlyReturn;
    }

    /// OP_2DROP: Drops top 2 stack items
    ///
    /// # Returns
    /// - "EngineError.StackUnderflow": if initial stack length < 2
    fn op2Drop(self: *Engine) !void {
        if (self.stack.len() < 2) {
            return error.StackUnderflow;
        }
        const a = try self.stack.pop();
        const b = try self.stack.pop();

        defer self.allocator.free(a);
        defer self.allocator.free(b);
    }

    /// OP_2DUP: Duplicates top 2 stack item
    ///
    /// # Returns
    /// -  "EngineError.StackUnderflow": if initial stack length < 2
    fn op2Dup(self: *Engine) !void {
        if (self.stack.len() < 2) {
            return error.StackUnderflow;
        }

        const second_item = try self.stack.peek(0);
        const first_item = try self.stack.peek(1);
        try self.stack.pushByteArray(first_item);
        try self.stack.pushByteArray(second_item);
    }

    /// OP_3DUP: Duplicates top 3 stack item
    ///
    /// # Returns
    /// -  "EngineError.StackUnderflow": if initial stack length < 3
    fn op3Dup(self: *Engine) !void {
        if (self.stack.len() < 3) {
            return error.StackUnderflow;
        }
        const third_item = try self.stack.peek(2);
        const second_item = try self.stack.peek(1);
        const first_item = try self.stack.peek(0);
        try self.stack.pushByteArray(third_item);
        try self.stack.pushByteArray(second_item);
        try self.stack.pushByteArray(first_item);
    }

    /// OP_DEPTH: Puts the number of stack items onto the stack.
    ///
    /// # Returns
    /// -  "EngineError.StackUnderflow": if initial stack length == 0
    fn opDepth(self: *Engine) !void {
        if (self.stack.len() == 0) {
            return error.StackUnderflow;
        }
        const stack_length = self.stack.len();
        const u8_stack_length: u8 = @intCast(stack_length);
        try self.stack.pushByteArray(&[_]u8{u8_stack_length});
    }

    /// OP_IFDUP: If the top stack value is not 0, duplicate itp
    ///
    /// # Returns
    /// -  "EngineError.StackUnderflow": if initial stack length < 1
    fn opIfDup(self: *Engine) !void {
        if (self.stack.len() < 1) {
            return error.StackUnderflow;
        }
        const value = try self.stack.peek(0);
        if (value.len != 1 or value[0] != 0) {
            try self.stack.pushByteArray(value);
        }
    }

    /// OP_DROP: Drops top stack item
    ///
    /// # Returns
    /// -  "EngineError.StackUnderflow": if initial stack length < 1
    fn opDrop(self: *Engine) !void {
        if (self.stack.len() < 1) {
            return error.StackUnderflow;
        }
        const a = try self.stack.pop();
        defer self.allocator.free(a);
    }

    /// OP_DUP: Duplicate the top stack item
    ///
    /// # Returns
    /// - `EngineError`: If an error occurs during execution
    fn opDup(self: *Engine) !void {
        const value = try self.stack.peek(0);
        try self.stack.pushByteArray(value);
    }

    /// OP_EQUAL: Push 1 if the top two items are equal, 0 otherwise
    ///
    /// # Returns
    /// - `EngineError`: If an error occurs during execution
    fn opEqual(self: *Engine) EngineError!void {
        const b = try self.stack.pop();
        const a = try self.stack.pop();

        defer self.allocator.free(b);
        defer self.allocator.free(a);

        const equal = std.mem.eql(u8, a, b);
        try self.stack.pushByteArray(if (equal) &[_]u8{1} else &[_]u8{0});
    }

    /// OP_EQUALVERIFY: OP_EQUAL followed by OP_VERIFY
    ///
    /// # Returns
    /// - `EngineError`: If verification fails or an error occurs
    fn opEqualVerify(self: *Engine) !void {
        try self.opEqual();
        try self.opVerify();
    }

    /// OP_HASH160: Hash the top stack item with SHA256 and RIPEMD160
    ///
    /// # Returns
    /// - `EngineError`: If an error occurs during execution
    fn opHash160(self: *Engine) !void {
        _ = try self.stack.pop();
        // For now, just set the hash to a dummy value
        const hash: [20]u8 = [_]u8{0x00} ** 20;
        // TODO: Implement SHA256 and RIPEMD160
        try self.stack.pushByteArray(&hash);
    }

    /// OP_CHECKSIG: Verify a signature
    ///
    /// # Returns
    /// - `EngineError`: If an error occurs during execution
    fn opCheckSig(self: *Engine) !void {
        const pubkey = try self.stack.pop();
        const sig = try self.stack.pop();
        defer self.allocator.free(pubkey);
        defer self.allocator.free(sig);
        // TODO: Implement actual signature checking
        // Assume signature is valid for now
        try self.stack.pushByteArray(&[_]u8{1});
    }

<<<<<<< HEAD
    fn pickN(self: *Engine, n: i64) !void {
        const value = try self.stack.peek(@intCast(n));
        try self.stack.pushByteArray(value);
    }

    /// OP_PICK: Copy the Nth item in the stack to the top
    fn opPick(self: *Engine) !void {
        const n = try self.stack.popInt();
        try self.pickN(n);
=======
    fn opDisabled(self: *Engine) !void {
        std.debug.print("Attempt to execute disabled opcode: 0x{x:0>2}\n", .{self.script.data[self.pc]});
        return error.DisabledOpcode;
>>>>>>> 71a78c55
    }
};

test "Script execution - OP_1 OP_1 OP_EQUAL" {
    const allocator = std.testing.allocator;

    // Simple script: OP_1 OP_1 OP_EQUAL
    const script_bytes = [_]u8{ 0x51, 0x51, 0x87 };
    const script = Script.init(&script_bytes);

    var engine = Engine.init(allocator, script, .{});
    defer engine.deinit();

    try engine.execute();

    // Check if the execution result is true (non-empty stack with top element true)
    {
        const result = try engine.stack.pop();
        defer allocator.free(result);
        try std.testing.expect(result.len > 0 and result[0] != 0);
    }

    // Ensure the stack is empty after popping the result
    try std.testing.expectEqual(@as(usize, 0), engine.stack.len());
}

test "Script execution - OP_RETURN" {
    const allocator = std.testing.allocator;

    // Script: OP_1 OP_RETURN OP_2
    const script_bytes = [_]u8{ 0x51, 0x6a, 0x52 };
    const script = Script.init(&script_bytes);

    var engine = Engine.init(allocator, script, .{});
    defer engine.deinit();

    try std.testing.expectError(error.EarlyReturn, engine.execute());

    // Check if the stack has one item (OP_1 should have been executed)
    try std.testing.expectEqual(@as(usize, 1), engine.stack.len());

    // Check the item on the stack (should be 1)
    {
        const item = try engine.stack.pop();
        defer allocator.free(item);
        try std.testing.expectEqualSlices(u8, &[_]u8{1}, item);
    }
}

test "Script execution - OP_1 OP_1 OP_1 OP_2Drop" {
    const allocator = std.testing.allocator;

    // Simple script: OP_1 OP_1 OP_EQUAL
    const script_bytes = [_]u8{ 0x51, 0x51, 0x51, 0x6d };
    const script = Script.init(&script_bytes);

    var engine = Engine.init(allocator, script, .{});
    defer engine.deinit();

    try engine.execute();

    // Ensure the stack is empty after popping the result
    try std.testing.expectEqual(@as(usize, 1), engine.stack.len());
}

test "Script execution - OP_1 OP_2 OP_2Dup" {
    const allocator = std.testing.allocator;

    // Simple script: OP_1 OP_1 OP_EQUAL
    const script_bytes = [_]u8{ 0x51, 0x52, 0x6e };
    const script = Script.init(&script_bytes);

    var engine = Engine.init(allocator, script, .{});
    defer engine.deinit();

    try engine.execute();
    const element0 = try engine.stack.peek(0);
    const element1 = try engine.stack.peek(1);
    const element2 = try engine.stack.peek(2);
    const element3 = try engine.stack.peek(3);

    // Ensure the stack is empty after popping the result
    try std.testing.expectEqual(@as(usize, 4), engine.stack.len());
    try std.testing.expectEqualSlices(u8, &[_]u8{2}, element0);
    try std.testing.expectEqualSlices(u8, &[_]u8{1}, element1);
    try std.testing.expectEqualSlices(u8, &[_]u8{2}, element2);
    try std.testing.expectEqualSlices(u8, &[_]u8{1}, element3);
}

test "Script execution - OP_1 OP_2 OP_3 OP_4 OP_3Dup" {
    const allocator = std.testing.allocator;

    // Simple script: OP_1 OP_1 OP_EQUAL
    const script_bytes = [_]u8{ 0x51, 0x52, 0x53, 0x54, 0x6f };
    const script = Script.init(&script_bytes);

    var engine = Engine.init(allocator, script, .{});
    defer engine.deinit();

    try engine.execute();
    const element0 = try engine.stack.peek(0);
    const element1 = try engine.stack.peek(1);
    const element2 = try engine.stack.peek(2);
    const element3 = try engine.stack.peek(3);
    const element4 = try engine.stack.peek(4);
    const element5 = try engine.stack.peek(5);
    const element6 = try engine.stack.peek(6);

    // Ensure the stack is empty after popping the result
    try std.testing.expectEqual(@as(usize, 7), engine.stack.len());
    try std.testing.expectEqualSlices(u8, &[_]u8{4}, element0);
    try std.testing.expectEqualSlices(u8, &[_]u8{3}, element1);
    try std.testing.expectEqualSlices(u8, &[_]u8{2}, element2);
    try std.testing.expectEqualSlices(u8, &[_]u8{4}, element3);
    try std.testing.expectEqualSlices(u8, &[_]u8{3}, element4);
    try std.testing.expectEqualSlices(u8, &[_]u8{2}, element5);
    try std.testing.expectEqualSlices(u8, &[_]u8{1}, element6);
}

test "Script execution - OP_1 OP_2 OP_IFDUP" {
    const allocator = std.testing.allocator;

    // Simple script: OP_1 OP_1 OP_EQUAL
    const script_bytes = [_]u8{ 0x51, 0x52, 0x73 };
    const script = Script.init(&script_bytes);

    var engine = Engine.init(allocator, script, .{});
    defer engine.deinit();

    try engine.execute();
    const element0 = try engine.stack.peek(0);
    const element1 = try engine.stack.peek(1);

    // Ensure the stack is empty after popping the result
    try std.testing.expectEqual(@as(usize, 3), engine.stack.len());
    try std.testing.expectEqualSlices(u8, &[_]u8{2}, element0);
    try std.testing.expectEqualSlices(u8, &[_]u8{2}, element1);
}

test "Script execution - OP_1 OP_2 OP_DEPTH" {
    const allocator = std.testing.allocator;

    // Simple script: OP_1 OP_1 OP_EQUAL
    const script_bytes = [_]u8{ 0x51, 0x52, 0x74 };
    const script = Script.init(&script_bytes);

    var engine = Engine.init(allocator, script, .{});
    defer engine.deinit();

    try engine.execute();
    const element0 = try engine.stack.peek(0);
    const element1 = try engine.stack.peek(1);

    // Ensure the stack is empty after popping the result
    try std.testing.expectEqual(@as(usize, 3), engine.stack.len());
    try std.testing.expectEqualSlices(u8, &[_]u8{2}, element0);
    try std.testing.expectEqualSlices(u8, &[_]u8{2}, element1);
}

test "Script execution - OP_1 OP_2 OP_DROP" {
    const allocator = std.testing.allocator;

    // Simple script: OP_1 OP_1 OP_EQUAL
    const script_bytes = [_]u8{ 0x51, 0x52, 0x75 };
    const script = Script.init(&script_bytes);

    var engine = Engine.init(allocator, script, .{});
    defer engine.deinit();

    try engine.execute();
    try std.testing.expectEqual(@as(usize, 1), engine.stack.len());

    const element0 = try engine.stack.peek(0);

    // Ensure the stack is empty after popping the result
    try std.testing.expectEqualSlices(u8, &[_]u8{1}, element0);
}

<<<<<<< HEAD
test "Script execution - OP_PICK" {
    const allocator = std.testing.allocator;

    const script_bytes = [_]u8{0x00};
=======
test "Script execution - OP_DISABLED" {
    const allocator = std.testing.allocator;

    // Simple script to run a disabled opcode
    const script_bytes = [_]u8{0x95};
>>>>>>> 71a78c55
    const script = Script.init(&script_bytes);

    var engine = Engine.init(allocator, script, .{});
    defer engine.deinit();

<<<<<<< HEAD
    try engine.execute();

    try engine.pickN(0);

    const element0 = try engine.stack.peek(0);
    const element1 = try engine.stack.peek(1);

    try std.testing.expectEqualSlices(u8, element0, element1);
=======
    // Expect an error when running a disabled opcode
    try std.testing.expectError(error.DisabledOpcode, engine.opDisabled());
>>>>>>> 71a78c55
}<|MERGE_RESOLUTION|>--- conflicted
+++ resolved
@@ -121,13 +121,10 @@
             0x74 => self.opDepth(),
             0x75 => try self.opDrop(),
             0x76 => try self.opDup(),
-<<<<<<< HEAD
             0x79 => try self.opPick(),
-=======
             0x7e...0x81 => try self.opDisabled(),
             0x83...0x86 => try self.opDisabled(),
             0x8d...0x8e => try self.opDisabled(),
->>>>>>> 71a78c55
             0x87 => try self.opEqual(),
             0x88 => try self.opEqualVerify(),
             0x8b => try arithmetic.op1Add(self),
@@ -418,7 +415,6 @@
         try self.stack.pushByteArray(&[_]u8{1});
     }
 
-<<<<<<< HEAD
     fn pickN(self: *Engine, n: i64) !void {
         const value = try self.stack.peek(@intCast(n));
         try self.stack.pushByteArray(value);
@@ -428,11 +424,11 @@
     fn opPick(self: *Engine) !void {
         const n = try self.stack.popInt();
         try self.pickN(n);
-=======
+    }
+
     fn opDisabled(self: *Engine) !void {
         std.debug.print("Attempt to execute disabled opcode: 0x{x:0>2}\n", .{self.script.data[self.pc]});
         return error.DisabledOpcode;
->>>>>>> 71a78c55
     }
 };
 
@@ -611,34 +607,35 @@
     try std.testing.expectEqualSlices(u8, &[_]u8{1}, element0);
 }
 
-<<<<<<< HEAD
 test "Script execution - OP_PICK" {
     const allocator = std.testing.allocator;
 
     const script_bytes = [_]u8{0x00};
-=======
+    const script = Script.init(&script_bytes);
+
+    var engine = Engine.init(allocator, script, .{});
+    defer engine.deinit();
+
+    try engine.execute();
+
+    try engine.pickN(0);
+
+    const element0 = try engine.stack.peek(0);
+    const element1 = try engine.stack.peek(1);
+
+    try std.testing.expectEqualSlices(u8, element0, element1);
+}
+
 test "Script execution - OP_DISABLED" {
     const allocator = std.testing.allocator;
 
     // Simple script to run a disabled opcode
     const script_bytes = [_]u8{0x95};
->>>>>>> 71a78c55
-    const script = Script.init(&script_bytes);
-
-    var engine = Engine.init(allocator, script, .{});
-    defer engine.deinit();
-
-<<<<<<< HEAD
-    try engine.execute();
-
-    try engine.pickN(0);
-
-    const element0 = try engine.stack.peek(0);
-    const element1 = try engine.stack.peek(1);
-
-    try std.testing.expectEqualSlices(u8, element0, element1);
-=======
+    const script = Script.init(&script_bytes);
+
+    var engine = Engine.init(allocator, script, .{});
+    defer engine.deinit();
+
     // Expect an error when running a disabled opcode
     try std.testing.expectError(error.DisabledOpcode, engine.opDisabled());
->>>>>>> 71a78c55
 }